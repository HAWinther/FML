--- conflicted
+++ resolved
@@ -49,26 +49,6 @@
             std::cout << "\n";
             std::cout << "#=====================================================\n";
             std::cout << "# Cosmology [" << name << "]\n";
-<<<<<<< HEAD
-            std::cout << "# Omegab            : " << Omegab << "\n";
-            std::cout << "# OmegaM            : " << OmegaM << "\n";
-            std::cout << "# OmegaMNu          : " << OmegaMNu << "\n";
-            std::cout << "# OmegaCDM          : " << OmegaCDM << "\n";
-            std::cout << "# OmegaLambda       : " << OmegaLambda << "\n";
-            std::cout << "# OmegaR            : " << OmegaR << "\n";
-            std::cout << "# OmegaNu           : " << OmegaNu << "\n";
-            std::cout << "# OmegaRtot         : " << OmegaRtot << "\n";
-            std::cout << "# OmegaK            : " << OmegaK << "\n";
-            std::cout << "# h                 : " << h << "\n";
-            std::cout << "# N_nu              : " << N_nu << "\n";
-            std::cout << "# Neff              : " << Neff << "\n";
-            std::cout << "# Mnu               : " << Mnu_eV << " eV\n";
-            std::cout << "# TCMB              : " << TCMB_kelvin << " K\n";
-            std::cout << "# Tnu               : " << Tnu_kelvin << " K\n";
-            std::cout << "# As                : " << As << "\n";
-            std::cout << "# ns                : " << ns << "\n";
-            std::cout << "# kpivot            : " << kpivot_mpc << " 1/Mpc\n";
-=======
             std::cout << "# Omegab                  : " << Omegab << "\n";
             std::cout << "# OmegaM                  : " << OmegaM << "\n";
             std::cout << "# OmegaMNu                : " << OmegaMNu << "\n";
@@ -87,7 +67,6 @@
             std::cout << "# As                      : " << As << "\n";
             std::cout << "# ns                      : " << ns << "\n";
             std::cout << "# kpivot                  : " << kpivot_mpc << " 1/Mpc\n";
->>>>>>> 7dde7cb2
         }
     }
 
@@ -201,10 +180,6 @@
         OmegaMNu = param.get<double>("cosmology_OmegaMNu");
         Omegab = param.get<double>("cosmology_Omegab");
         OmegaCDM = param.get<double>("cosmology_OmegaCDM");
-<<<<<<< HEAD
-        OmegaK = param.get<double>("cosmology_OmegaK");
-=======
->>>>>>> 7dde7cb2
         OmegaM = Omegab + OmegaCDM + OmegaMNu;
         OmegaK = param.get<double>("cosmology_OmegaK", 0.0);
         h = param.get<double>("cosmology_h");
@@ -237,16 +212,9 @@
         OmegaRtot = OmegaR + OmegaNu;
 
         // Cosmological constant is whats left
-<<<<<<< HEAD
-        OmegaLambda = 1.0 - OmegaM - OmegaRtot - OmegaK;
-
-        // Well to be super precise its really (to avoid overcounting the neutrinos today which are matter):
-        // OmegaLambda = 1.0 - (OmegaK + OmegaR + OmegaCDM + Omegab + OmegaNu * F(y_today)/F(0));
-=======
         // To be super precise its really (to avoid overcounting the neutrinos today which is matter)
         // It is a very very small effect, but we correct this in init
         OmegaLambda = 1.0 - OmegaM - OmegaRtot - OmegaK;
->>>>>>> 7dde7cb2
     }
 
     //========================================================================
@@ -322,18 +290,6 @@
     // Output a header row of various quantities
     // Children should override and extend this to output additional quantities
     virtual void output_header(std::ofstream & fp) const {
-<<<<<<< HEAD
-        fp << '#'; output_element(fp, "a"); // TODO: would be nice to syntax: fp << '#' << output_element("a") << ...
-        fp << ' '; output_element(fp, "H/H0");
-        fp << ' '; output_element(fp, "dlogH/dloga");
-        fp << ' '; output_element(fp, "OmegaM");
-        fp << ' '; output_element(fp, "OmegaR");
-        fp << ' '; output_element(fp, "OmegaNu");
-        fp << ' '; output_element(fp, "OmegaMNu");
-        fp << ' '; output_element(fp, "OmegaNu_exact");
-        fp << ' '; output_element(fp, "OmegaLambda");
-        // end line in output() instead, so additional quantities printed by children come on the same row
-=======
         fp << "#"; output_element(fp, "a"); 
         fp << " "; output_element(fp, "H/H0");
         fp << " "; output_element(fp, "dlogH/dloga");
@@ -344,24 +300,11 @@
         fp << " "; output_element(fp, "OmegaNu_exact");
         fp << " "; output_element(fp, "OmegaLambda");
         // ...end line in output() instead, so additional quantities printed by children come on the same row
->>>>>>> 7dde7cb2
     }
 
     // Output a row of various quantities at scale factor a
     // Children should override and extend this to output additional quantities
     virtual void output_row(std::ofstream & fp, double a) const {
-<<<<<<< HEAD
-        fp << ' '; output_element(fp, a); // first ' ' compensates for '#' in header
-        fp << ' '; output_element(fp, HoverH0_of_a(a));
-        fp << ' '; output_element(fp, dlogHdloga_of_a(a));
-        fp << ' '; output_element(fp, get_OmegaM(a));
-        fp << ' '; output_element(fp, get_OmegaR(a));
-        fp << ' '; output_element(fp, get_OmegaNu(a));
-        fp << ' '; output_element(fp, get_OmegaMNu(a));
-        fp << ' '; output_element(fp, get_OmegaNu_exact(a));
-        fp << ' '; output_element(fp, get_OmegaLambda(a));
-        // end line in output() instead, so additional quantities printed by children come on the same row
-=======
         // First ' ' compensates for '#' in header
         fp << " "; output_element(fp, a); 
         fp << " "; output_element(fp, HoverH0_of_a(a));
@@ -373,7 +316,6 @@
         fp << " "; output_element(fp, get_OmegaNu_exact(a));
         fp << " "; output_element(fp, get_OmegaLambda(a));
         // ...end line in output() instead, so additional quantities printed by children come on the same row
->>>>>>> 7dde7cb2
     }
 
     // Master outputter that simply calls its slaves output_header() and output_row()
@@ -383,14 +325,6 @@
         if (not fp.is_open()){
             std::cout << "Cosmology:: Error opening file " << filename << " for output\n";
             return;
-<<<<<<< HEAD
-
-        output_header(fp); fp << '\n';
-        for (int i = 0; i < npts_loga; i++) {
-            double loga = std::log(alow) + std::log(ahigh / alow) * i / double(npts_loga - 1);
-            double a = std::exp(loga);
-            output_row(fp, a); fp << '\n';
-=======
         }
 
         output_header(fp); 
@@ -400,7 +334,6 @@
             double a = std::exp(loga);
             output_row(fp, a); 
             fp << "\n";
->>>>>>> 7dde7cb2
         }
     }
 
@@ -469,15 +402,9 @@
     // Ranges for splines of growth-factors
     // Override by constructing e.g. Cosmology(1e-10, 1e0, 1000)
     //========================================================================
-<<<<<<< HEAD
-    const double alow = 1e-3;
-    const double ahigh = 1e2;
-    const int npts_loga = 200;
-=======
     const double alow = 1e-4;
     const double ahigh = 1e1;
     const int npts_loga = 1000;
->>>>>>> 7dde7cb2
 };
 
 #endif