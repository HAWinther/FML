--- conflicted
+++ resolved
@@ -71,13 +71,9 @@
     //========================================================================
     double GeffOverG(double a, [[maybe_unused]] double koverH0 = 0) const override { 
       CosmologyJBD * jbd = dynamic_cast<CosmologyJBD *>(this->cosmo.get());
-<<<<<<< HEAD
-      return 1.0 / jbd->phi_of_a(a);
-=======
       double phi_star = jbd->get_phi_star();
       double G_over_Gdensityparams = jbd->get_G_over_Gdensityparams();
       return G_over_Gdensityparams * phi_star / jbd->phi_of_a(a);
->>>>>>> 7dde7cb2
     }
 
     //========================================================================
