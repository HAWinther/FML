------------------------------------------------------------
-- Simulation parameter file
-- This is a LUA script so you can write simple code
-- and use parameter names to set other parameters
-- See ReadParameters.h for which parameters are read
-- and what the standard value is
-- Include other paramfile into this: dofile("param.lua")
------------------------------------------------------------

-- Don't allow any parameters to take optional values?
-- If so we have to provide everything. If not most of the
-- parameters below don't have to be provided and fiduicial values
-- are used instead (see ReadParameters.h for fiducial values)
all_parameters_must_be_in_file = true

------------------------------------------------------------
-- Simulation options
------------------------------------------------------------
-- Label
simulation_name = "TestSim"
-- Boxsize of simulation in Mpc/h
simulation_boxsize = 512.0

------------------------------------------------------------
-- COLA
------------------------------------------------------------
-- Use the COLA method
simulation_use_cola = true
-- If gravity model has scaledependent growth. If this is false
-- then we use the k=0 limit of the growth factors when doing COLA
simulation_use_scaledependent_cola = false

------------------------------------------------------------
-- Choose the cosmology 
------------------------------------------------------------
-- Cosmology: LCDM, w0waCDM, DGP, JBD, ... add your own ...
cosmology_model = "LCDM"
--- CDM density
cosmology_OmegaCDM = 0.2685
--- Baryon density
cosmology_Omegab = 0.049
-- Massive neutrino density
cosmology_OmegaMNu = 0.0
-- Curvature parameter (-k/H0^2)
cosmology_OmegaK = 0.0
-- Effective number of relativistic species
cosmology_Neffective = 3.046
-- Temperature of CMB today
cosmology_TCMB_kelvin = 2.7255
-- Hubble paramster
cosmology_h = 0.671
-- Primodial amplitude
cosmology_As = 2.215e-9 
-- Spectral index
cosmology_ns = 0.966
-- Pivot scale in 1/Mpc
cosmology_kpivot_mpc = 0.05

-- The w0wa parametrization
if cosmology_model == "w0waCDM" then 
  cosmology_w0 = -1.0
  cosmology_wa = 0.0
end

-- DGP self-accelerating model
if cosmology_model == "DGP" then 
  cosmology_dgp_OmegaRC = 0.11642
end

-- Jordan-Brans-Dicke. Connection to the hi-class implementation:
-- If hi-class is run with M_pl_today_smg = ... and normalize_G_NR = no then we should use:
-- cosmology_JBD_wBD = 100.0
-- cosmology_JBD_GeffG_today = (4+2*cosmology_JBD_wBD)/(3+2*cosmology_JBD_wBD) / M_pl_today_smg
-- cosmology_JBD_density_parameter_definition = "hi-class"
-- If we run hi-class with normalize_G_NR = yes then we need
-- cosmology_JBD_wBD = 100.0
-- cosmology_JBD_GeffG_today = 1.0
-- cosmology_JBD_density_parameter_definition = "hi-class"
if cosmology_model == "JBD" then 
  -- The JBD parameter (wBD -> infty gives us GR)
  cosmology_JBD_wBD = 100.0 
  -- The value of G today ("should" by unity). We have G_N = G / phi_* where phi_* = (4+2w)/(3+2w).
  -- G_today = G/phi(a=1) so GeffG_today = phi_*/phi(a=1) so if GeffG_today != 1.0
  -- we effectively have a different Newtons constant
  cosmology_JBD_GeffG_today = 1.0
<<<<<<< HEAD
=======
  -- Density parameter definition Omega = 8pi G_* rho / 3H0^2
  -- Different choices for G_* (Gbare, Gnewton, Gtoday, hi-class)
  cosmology_JBD_density_parameter_definition = "hi-class"
>>>>>>> 7dde7cb2
end

------------------------------------------------------------
-- Choose the gravity model
------------------------------------------------------------
-- Gravity model: GR, DGP, f(R), JBD, Symmetron, Geff, ... add your own ...
gravity_model = "GR"

-- General Geff/G(a) models (mu-parametrization)
if gravity_model == "Geff" then 
  -- File with the format [a, Geff/G(a)]
  gravity_model_geff_geffofa_filename = "GeffoverG_of_a.txt"
end

-- (m(a),beta(a)) models
if gravity_model == "mbeta" then 
  
  -- The parameters defining m(a) and beta(a)
  -- In this example implementation we have beta(a) = beta0 a^n, m(a) = m0*H0*a^m
  -- where (beta0, n, m0, m) are the parameters
  gravity_model_mbeta_params = {0.5, 0.0, 1e3, -2.0}

  -- Approximate screening model (otherwise linear)
  gravity_model_screening = true
  -- Screening efficiency (1.0 is standard)
  -- This can be used to increase or decrease the amount of screening if using gravity_model_screening
  gravity_model_screening_efficiency = 1.0
  -- Combine screeneed solution with linear solution to enforce correct
  -- linear evolution on large scales
  gravity_model_screening_enforce_largescale_linear = true
  -- The fourier scale for which we use the linear solution for k < k*
  -- and the screened solution for k > k*
  gravity_model_screening_linear_scale_hmpc = 0.1

end

-- Hu-Sawicky f(R) model
if gravity_model == "f(R)" then 
  -- f_R0 value
  gravity_model_fofr_fofr0 = 1e-5
  -- The index n
  gravity_model_fofr_nfofr = 1.0
  -- Solve exact f(R) equation using the multigridsolver (slow and mainly for testing)
  -- This option takes precedent over the approximate screening model below if both are set
  gravity_model_fofr_exact_solution = false
  -- Approximate screening model (otherwise linear)
  gravity_model_screening = true
  -- Screening efficiency (1.0 is standard)
  -- This can be used to increase or decrease the amount of screening if using gravity_model_screening
  gravity_model_screening_efficiency = 1.0
  -- Combine screeneed solution with linear solution to enforce correct
  -- linear evolution on large scales
  gravity_model_screening_enforce_largescale_linear = true
  -- The fourier scale for which we use the linear solution for k < k*
  -- and the screened solution for k > k*
  gravity_model_screening_linear_scale_hmpc = 0.1

  -- Options for the multigrid solver in case we solve exact equation:
  multigrid_solver_residual_convergence = 1e-7
  -- How many Newton-Gauss-Seidel sweeps to do every level
  multigrid_nsweeps = 5
  -- In some cases the multigrid solver fails if we are not close to the
  -- solution before starting multigrid. Increase this if so
  multigrid_nsweeps_first_step = 5
end

-- Symmetron model
if gravity_model == "Symmetron" then 
  -- Symmetry breaking scalefactor (no fifth-force for a < assb)
  gravity_model_symmetron_assb = 0.333
  -- Coupling strength relative to gravity
  gravity_model_symmetron_beta = 1.0
  -- Range of force in background today
  gravity_model_symmetron_L_mpch = 1.0
  -- Solve exact symmetron equation using the multigridsolver (slow and mainly for testing)
  -- This option takes precedent over the approximate screening model below if both are set
  gravity_model_symmetron_exact_solution = false
  -- Approximate screening model (otherwise linear)
  gravity_model_screening = false
  -- Screening efficiency (1.0 is standard)
  -- This can be used to increase or decrease the amount of screening if using gravity_model_screening
  gravity_model_screening_efficiency = 1.0
  -- Combine screeneed solution with linear solution to enforce correct
  -- linear evolution on large scales
  gravity_model_screening_enforce_largescale_linear = false
  -- The fourier scale for which we use the linear solution for k < k*
  -- and the screened solution for k > k*
  gravity_model_screening_linear_scale_hmpc = 0.1

  -- Options for the multigrid solver in case we solve exact equation:
  multigrid_solver_residual_convergence = 1e-7
  -- How many Newton-Gauss-Seidel sweeps to do every level
  multigrid_nsweeps = 5
  -- In some cases the multigrid solver fails if we are not close to the
  -- solution before starting multigrid. Increase this if so
  multigrid_nsweeps_first_step = 5
end

-- DGP model (pick LCDM as the cosmology to get the normal branch)
-- For the self accelerating branch rcH0 must have a negative sign
if gravity_model == "DGP" then 
  -- The cross-over scale rc*H0/c
  gravity_model_dgp_rcH0overc = 1.0
  -- Solve exact DGP equation using the multigridsolver (slow and mainly for testing)
  -- This option takes precedent over the approximate screening model below if both are set
  -- NB: this is not always easy to get to work, its a tricky equation, and might saturate at
  -- a given residual level (and then you will have to reduce the epsilon and deem that to be converged)
  gravity_model_dgp_exact_solution = false
  -- Approximate screening model (otherwise linear)
  gravity_model_screening = true
  -- For screening approx: smoothing filter for density (tophat, gaussian, sharpk)
  gravity_model_dgp_smoothing_filter = "tophat"
  -- For screening approx: smoothing scale R/boxsize
  gravity_model_dgp_smoothing_scale_over_boxsize = 0.0 / simulation_boxsize
  -- Combine screeneed solution with linear solution to enforce correct
  -- linear evolution on large scales
  gravity_model_screening_enforce_largescale_linear = true
  -- The fourier scale for which we use the linear solution for k < k*
  -- and the screened solution for k > k*
  gravity_model_screening_linear_scale_hmpc = 0.1
  
  -- Options for the multigrid solver in case we solve exact equation:
  multigrid_solver_residual_convergence = 1e-4
  -- How many Newton-Gauss-Seidel sweeps to do every level
  multigrid_nsweeps = 2
  -- In some cases the multigrid solver fails if we are not close to the
  -- solution before starting multigrid. Increase this if so
  multigrid_nsweeps_first_step = 2
end

------------------------------------------------------------
-- Particles
------------------------------------------------------------
-- Number of CDM+b particles per dimension
particle_Npart_1D = 128
-- Factor of how many more particles to allocate space
particle_allocation_factor = 1.25

------------------------------------------------------------
-- Output
------------------------------------------------------------
-- List of output redshifts
output_redshifts = {0.0}
-- Output particles?
output_particles = true
-- Fileformat: GADGET, FML
output_fileformat = "GADGET"
-- Output folder
output_folder = "output"

------------------------------------------------------------
-- Time-stepping
------------------------------------------------------------
-- Number of steps between the outputs (in output_redshifts). 
-- If only one number in the list then its the total number of steps 
timestep_nsteps = {10}
-- The time-stepping method: Quinn, Tassev
timestep_method = "Quinn"
-- For Tassev: the nLPT parameter
timestep_cola_nLPT = -2.5
-- The time-stepping algorithm: KDK
timestep_algorithm = "KDK"

-- Spacing of the time-steps in 'a' is: linear, logarithmic, powerlaw
timestep_scalefactor_spacing = "linear"
if timestep_scalefactor_spacing == "powerlaw" then
  timestep_spacing_power = 1.0
end

------------------------------------------------------------
-- Initial conditions
------------------------------------------------------------
-- The random seed
ic_random_seed = 1234
-- The random generator (GSL or MT19937). Fiducial GSL is gsl_rng_ranlxd1 (as used in the 2LPTIC code for comparison)
ic_random_generator = "GSL"
-- Fix amplitude when generating the gaussian random field
ic_fix_amplitude = true
-- Mirror the phases (for amplitude-fixed simulations)
ic_reverse_phases = false
-- Type of IC: gaussian, nongaussian, read_particles, read_phases
-- read_particles   (read GADGET file and use that for sim - reconstruct LPT fields if COLA) 
-- read_phases      (read GADGET file and use that to set the phases for the sim)
ic_random_field_type = "gaussian"
-- The grid-size used to generate the IC
ic_nmesh = particle_Npart_1D
-- For MG: input LCDM P(k) and use GR to scale back and ensure same IC as for LCDM
-- ONLY use this if you don't have the P(k) for the MG model or if you want to consider PMG/PLCDM run with same IC at high z
ic_use_gravity_model_GR = false
-- The LPT order to use for the IC
ic_LPT_order = 2
-- The type of input: 
-- powerspectrum    (file with [k (h/Mph) , P(k) (Mpc/h)^3)])
-- transferfunction (file with [k (h/Mph) , T(k)  Mpc^2)]
-- transferinfofile (file containing paths to a bunch of T(k,z) files from CAMB)
ic_type_of_input = "powerspectrum"
ic_type_of_input_fileformat = "CAMB" -- Format for transferinfofile: CAMB, CLASS (run this with format=camb), AXIONCAMB. Easy to add more in CAMBReader.h
-- Path to the input (NB: for using the example files update the path at the top of the file below)
ic_input_filename = "input/example_power_spectrum_cb_z0.000.txt"
-- The redshift of the P(k), T(k) we give as input
ic_input_redshift = 0.0
-- The initial redshift of the simulation
ic_initial_redshift = 20.0
-- Normalize wrt sigma8? Otherwise use normalization in input + As etc.
-- If ic_use_gravity_model_GR then this is the sigma8 value is a corresponding GR universe!
ic_sigma8_normalization = false
-- Redshift of sigma8 value to normalize wrt
ic_sigma8_redshift = 0.0
-- The sigma8 value to normalize wrt
ic_sigma8 = 0.83

if ic_random_field_type == "nongaussian" then
  -- Type of non-gaussian IC: local, equilateral, orthogonal
  ic_fnl_type = "local"
  -- The fNL value
  ic_fnl = 100.0
  -- The redshift of which to apply the non-gaussian potential
  ic_fnl_redshift = ic_initial_redshift
end

-- For reading IC from an external file
-- If COLA then we reconstruct the LPT fields 
if ic_random_field_type == "read_particles" or ic_random_field_type == "read_phases" then
  -- Path to GADGET files
  ic_reconstruct_gadgetfilepath = "output/snapshot_TestSim_z20.000/gadget_z20.000"
  -- COLA settings to (naively) reconstruct the LPT fields:
  -- Density assignment method: NGP, CIC, TSC, PCS, PQS
  -- We use ic_nmesh to set the grid to compute the density field on
  -- NB: this should be equal to the nmesh used to generate the IC (i.e. NpartTot^1/3)
  ic_reconstruct_assigment_method = "PCS"
  ic_reconstruct_interlacing = true
  -- Smoothing filter to remove small-scale modes (only relevant if for
  -- some reason you want ic_nmesh to be larger than the grid it was created on)
  ic_reconstruct_smoothing_filter = "sharpk"
  ic_reconstruct_dimless_smoothing_scale = 1.0 /(2.0 * math.pi * ic_nmesh / 2)
end

------------------------------------------------------------
-- Force calculation
------------------------------------------------------------
-- Grid to use for computing PM forces
force_nmesh = 128
-- Density assignment method: NGP, CIC, TSC, PCS, PQS
force_density_assignment_method = "CIC"
-- The kernel to use for D^2 when solving the Poisson equation
-- Options: (fiducial = continuous, discrete_2pt, discrete_4pt)
force_greens_function_kernel = "fiducial"
-- The kernel to use for D when computing forces (with fourier)
-- Options: (fiducial = continuous, discrete_2pt, discrete_4pt)
force_gradient_kernel = "fiducial"
-- Include the effects of massive neutrinos when computing
-- the density field (density of mnu is the linear prediction)
-- Requires: transferinfofile above (we need all T(k,z))
force_linear_massive_neutrinos = true

-- Experimental feature: Use finite difference on the gravitational 
-- potential to compute forces instead of using Fourier transforms.
force_use_finite_difference_force = false
force_finite_difference_stencil_order = 4

------------------------------------------------------------
-- On the fly analysis
------------------------------------------------------------

------------------------------------------------------------
-- Halofinding
------------------------------------------------------------
-- Do halofinding every output?
fof = true
-- Minimum number of particles per halo
fof_nmin_per_halo = 20
-- The linking length (distance in units of mean particle separation)
fof_linking_length = 0.2
-- Limit the maximum grid to use to bin particles to
-- to speed up the fof linking. 0 means we let the code choose this
fof_nmesh_max = 0
-- The size of the buffer region larger than largest halo, 2-3Mpc/h should be fine)
fof_buffer_length_mpch = 3.0

------------------------------------------------------------
-- Power-spectrum evaluation
------------------------------------------------------------
-- Compute power-spectrum when we output
pofk = true
-- Gridsize to use for this
pofk_nmesh = 128
-- Use interlaced grids for alias reduction?
pofk_interlacing = true
-- Subtract shotnoise?
pofk_subtract_shotnoise = false
-- Density assignment method: NGP, CIC, TSC, PCS, PQS, ...
pofk_density_assignment_method = "PCS"

------------------------------------------------------------
-- Power-spectrum multipole evaluation
------------------------------------------------------------
-- Compute redshift space multipoles P_ell(k) when outputting
pofk_multipole = false
-- Gridsize to use for this
pofk_multipole_nmesh = 128
-- Use interlaced grids for alias reduction?
pofk_multipole_interlacing = true
-- Subtract shotnoise for P0?
pofk_multipole_subtract_shotnoise = false
-- Maximum ell we want P_ell for
pofk_multipole_ellmax = 4
-- Density assignment method: NGP, CIC, TSC, PCS, PQS
pofk_multipole_density_assignment_method = "PCS"

------------------------------------------------------------
-- Bispectrum evaluation
------------------------------------------------------------
-- Compute the bispectrum when we output?
bispectrum = false
-- Gridsize to use for this
bispectrum_nmesh = 128
-- Number of bins in k. NB: we need to store nbins grids and 
-- do nbins^3 integrals so both memory and computationally expensive
bispectrum_nbins = 10
-- Use interlaced grids for alias reduction?
bispectrum_interlacing = true
-- Subtract shotnoise?
bispectrum_subtract_shotnoise = false
-- Density assignment method: NGP, CIC, TSC, PCS, PQS
bispectrum_density_assignment_method = "PCS"
<|MERGE_RESOLUTION|>--- conflicted
+++ resolved
@@ -83,12 +83,9 @@
   -- G_today = G/phi(a=1) so GeffG_today = phi_*/phi(a=1) so if GeffG_today != 1.0
   -- we effectively have a different Newtons constant
   cosmology_JBD_GeffG_today = 1.0
-<<<<<<< HEAD
-=======
   -- Density parameter definition Omega = 8pi G_* rho / 3H0^2
   -- Different choices for G_* (Gbare, Gnewton, Gtoday, hi-class)
   cosmology_JBD_density_parameter_definition = "hi-class"
->>>>>>> 7dde7cb2
 end
 
 ------------------------------------------------------------
